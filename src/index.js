--- conflicted
+++ resolved
@@ -38,14 +38,6 @@
 
 		this._onResizeDebounced = debounce(this._onResizeDebounced.bind(this), 200);
 
-<<<<<<< HEAD
-		this._isInitiallyRendered = false;
-		this._isChaining = false;
-		this._chain = '';
-		this._internalChain = '';
-		this._uniqueIdCounter = 0;
-		this._debugDivisionId = 'debug';
-=======
 		this.renderPosition = null; // top left corner of the program
 		this._isInitiallyRendered = false; // have we rendered once already?
 		this._isChaining = false; // is writing to a string, or stdout directly?
@@ -54,7 +46,6 @@
 		this._uniqueIdCounter = 0; // counter for unique division id
 		this._bottomDivision = this._topDivision = null; // store top and bottom divisions
 		this._debugDivisionId = 'debug'; // id for debug division
->>>>>>> 7cbbcfec
 
 		this.termSize = this.getTermSize();
 
